--- conflicted
+++ resolved
@@ -16,16 +16,6 @@
 use kobe_api::{
     error::{handle_error, ApiError},
     resolvers::query_resolver::{
-<<<<<<< HEAD
-        daily_mev_rewards_cacheable_wrapper, get_bam_epoch_metrics_wrapper,
-        get_bam_validators_wrapper, get_validator_histories_wrapper,
-        jito_stake_over_time_ratio_cacheable_wrapper, jitosol_ratio_cacheable_wrapper,
-        jitosol_validators_cacheable_wrapper, mev_commission_average_over_time_cacheable_wrapper,
-        mev_rewards_cacheable_wrapper, preferred_withdraw_validator_list_cacheable_wrapper,
-        stake_pool_stats_cacheable_wrapper, staker_rewards_cacheable_wrapper,
-        steward_events_cacheable_wrapper, validator_by_vote_account_cacheable_wrapper,
-        validator_rewards_cacheable_wrapper, validators_cacheable_wrapper, QueryResolver,
-=======
         daily_mev_rewards_cacheable_wrapper, get_bam_delegation_blacklist_wrapper,
         get_validator_histories_wrapper, jito_stake_over_time_ratio_cacheable_wrapper,
         jitosol_ratio_cacheable_wrapper, jitosol_validators_cacheable_wrapper,
@@ -34,7 +24,6 @@
         staker_rewards_cacheable_wrapper, steward_events_cacheable_wrapper,
         validator_by_vote_account_cacheable_wrapper, validator_rewards_cacheable_wrapper,
         validators_cacheable_wrapper, QueryResolver,
->>>>>>> f03f8eed
     },
     schemas::{
         bam_epoch_metrics::BamEpochMetricsRequest,
