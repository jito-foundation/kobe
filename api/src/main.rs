--- conflicted
+++ resolved
@@ -16,17 +16,10 @@
 use kobe_api::{
     error::{handle_error, ApiError},
     resolvers::query_resolver::{
-<<<<<<< HEAD
-        daily_mev_rewards_cacheable_wrapper, get_bam_epoch_metric_wrapper,
-        get_validator_histories_wrapper, jito_stake_over_time_ratio_cacheable_wrapper,
-        jitosol_ratio_cacheable_wrapper, jitosol_validators_cacheable_wrapper,
-        mev_commission_average_over_time_cacheable_wrapper, mev_rewards_cacheable_wrapper,
-=======
         daily_mev_rewards_cacheable_wrapper, get_validator_histories_wrapper,
         jito_stake_over_time_ratio_cacheable_wrapper, jitosol_ratio_cacheable_wrapper,
         jitosol_validators_cacheable_wrapper, mev_commission_average_over_time_cacheable_wrapper,
         mev_rewards_cacheable_wrapper, preferred_withdraw_validator_list_cacheable_wrapper,
->>>>>>> 0989d8ac
         stake_pool_stats_cacheable_wrapper, staker_rewards_cacheable_wrapper,
         steward_events_cacheable_wrapper, validator_by_vote_account_cacheable_wrapper,
         validator_rewards_cacheable_wrapper, validators_cacheable_wrapper, QueryResolver,
@@ -203,19 +196,18 @@
     get_validator_histories_wrapper(resolver, vote_account, epoch_query).await
 }
 
-<<<<<<< HEAD
 async fn get_bam_epoch_metric(
     resolver: Extension<QueryResolver>,
     Query(epoch_query): Query<EpochQuery>,
 ) -> impl IntoResponse {
     get_bam_epoch_metric_wrapper(resolver, epoch_query.epoch).await
-=======
+}
+
 async fn preferred_withdraw_validator_list_handler(
     resolver: Extension<QueryResolver>,
     request: Query<PreferredWithdrawRequest>,
 ) -> impl IntoResponse {
     preferred_withdraw_validator_list_cacheable_wrapper(resolver, request.0).await
->>>>>>> 0989d8ac
 }
 
 #[derive(Parser, Debug)]
@@ -363,14 +355,11 @@
             "/api/v1/validator_history/:vote_account",
             get(get_validator_histories),
         )
-<<<<<<< HEAD
         .route("/api/v1/bam_epoch_metric", get(get_bam_epoch_metric))
-=======
         .route(
             "/api/v1/preferred_withdraw_validator_list",
             get(preferred_withdraw_validator_list_handler),
         )
->>>>>>> 0989d8ac
         .layer(Extension(query_resolver))
         .layer(middleware)
         .layer(cors);
