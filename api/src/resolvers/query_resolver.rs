use std::{
    collections::{HashMap, HashSet},
    str::FromStr,
    sync::Arc,
};

use anchor_lang::AccountDeserialize;
use axum::{http::StatusCode, Extension, Json};
use cached::{proc_macro::cached, TimedCache};
use jito_steward::constants::MAX_VALIDATORS;
use kobe_core::{
    constants::{JITOSOL_VALIDATOR_LIST_MAINNET, JITOSOL_VALIDATOR_LIST_TESTNET},
    db_models::{
<<<<<<< HEAD
        bam_epoch_metrics::BamEpochMetricsStore,
        bam_validators::BamValidatorStore,
=======
        bam_delegation_blacklist::{BamDelegationBlacklistEntry, BamDelegationBlacklistStore},
>>>>>>> f03f8eed
        mev_rewards::{StakerRewardsStore, ValidatorRewardsStore},
        stake_pool_stats::{StakePoolStats, StakePoolStatsStore},
        steward_events::StewardEventsStore,
        validators::ValidatorStore,
    },
    validators_app::Cluster,
    SortOrder, LAMPORTS_PER_SOL,
};
use log::{error, warn};
use mongodb::Database;
use serde::{Deserialize, Serialize};
use solana_borsh::v1::try_from_slice_unchecked;
use solana_client::nonblocking::rpc_client::RpcClient;
use solana_pubkey::Pubkey;
use spl_stake_pool::{find_stake_program_address, state::ValidatorList};
use stakenet_sdk::utils::accounts::{get_all_steward_accounts, get_validator_history_address};
use validator_history::ValidatorHistory;

use crate::{
    resolvers::error::{QueryResolverError, Result},
    schemas::{
        bam_epoch_metrics::BamEpochMetricsResponse,
        bam_validator::BamValidatorsResponse,
        jitosol_ratio::{JitoSolRatioRequest, JitoSolRatioResponse},
        mev_rewards::{
            MevRewards, MevRewardsRequest, StakerRewards, StakerRewardsRequest,
            StakerRewardsResponse, ValidatorRewards, ValidatorRewardsRequest,
            ValidatorRewardsResponse,
        },
        preferred_withdraw::{PreferredWithdraw, PreferredWithdrawRequest},
        stake_pool_stats::{
            round_to_hour, F64DataPoint, GetStakePoolStatsRequest, GetStakePoolStatsResponse,
            I64DataPoint,
        },
        steward_events::{StewardEvent, StewardEventsRequest, StewardEventsResponse},
        validator::{
            AverageMevCommissionOverTimeResponse, JitoStakeOverTimeResponse,
            ValidatorByVoteAccountResponse, ValidatorEntry, ValidatorsRequest, ValidatorsResponse,
        },
        validator_history::{EpochQuery, ValidatorHistoryEntryResponse, ValidatorHistoryResponse},
    },
};

#[derive(Clone)]
pub struct QueryResolver {
    stake_pool_store: StakePoolStatsStore,
    validator_store: ValidatorStore,
    validator_rewards_store: ValidatorRewardsStore,
    staker_rewards_store: StakerRewardsStore,
    steward_events_store: StewardEventsStore,

<<<<<<< HEAD
    /// BAM epoch metrics store
    bam_epoch_metrics_store: BamEpochMetricsStore,

    /// BAM validators store
    bam_validators_store: BamValidatorStore,
=======
    /// BAM Delegation Blacklist Store
    bam_delegation_blacklist_store: BamDelegationBlacklistStore,
>>>>>>> f03f8eed

    /// RPC Client URL
    rpc_client: Arc<RpcClient>,
    /// Solana Cluster
    cluster: Cluster,
    /// Steward Config Public Key
    steward_config: Pubkey,
}

fn aggregate_mev_rewards(stats_entries: &[StakePoolStats]) -> u64 {
    /*
    We can have multiple stats entries per epoch, but each entry gives the cumulative MEV revenue up to that point,
    so we must dedup the entries from each epoch to get an accurate sum.
    */
    let mut deduped: HashMap<u64, &StakePoolStats> = HashMap::new();
    for entry in stats_entries {
        if !deduped.contains_key(&entry.epoch)
            || deduped[&entry.epoch].mev_rewards < entry.mev_rewards
        {
            deduped.insert(entry.epoch, entry);
        }
    }
    deduped.values().map(|v| v.mev_rewards).sum()
}

// Cache with 60 second lifespan
// If no request body, uses default, 7 days of data.
#[cached(
    type = "TimedCache<String, (StatusCode, Json<GetStakePoolStatsResponse>)>",
    create = "{ TimedCache::with_lifespan_and_capacity(60, 1000) }",
    key = "String",
    convert = r#"{ format!("stake-pool-{}", stats_request.to_string()) }"#
)]
pub async fn stake_pool_stats_cacheable_wrapper(
    resolver: Extension<QueryResolver>,
    stats_request: GetStakePoolStatsRequest,
) -> (StatusCode, Json<GetStakePoolStatsResponse>) {
    if let Ok(stats) = resolver.get_stake_pool_stats(&stats_request).await {
        (StatusCode::OK, Json(stats))
    } else {
        (
            StatusCode::INTERNAL_SERVER_ERROR,
            Json(GetStakePoolStatsResponse::default()),
        )
    }
}

// Cache with a 1 hour lifespan, using a fixed key since there's no varying input
#[cached(
    type = "TimedCache<String, (StatusCode, Json<AverageMevCommissionOverTimeResponse>)>",
    create = "{ TimedCache::with_lifespan_and_capacity(3600, 100) }",
    key = "String",
    convert = r#"{ "running-mev-commission-all-time".to_string() }"#
)]
pub async fn mev_commission_average_over_time_cacheable_wrapper(
    resolver: Extension<QueryResolver>,
) -> (StatusCode, Json<AverageMevCommissionOverTimeResponse>) {
    match resolver.get_mev_commission_average_over_time().await {
        Ok(item) => (StatusCode::OK, Json(item)),
        Err(_) => (
            StatusCode::INTERNAL_SERVER_ERROR,
            Json(AverageMevCommissionOverTimeResponse::default()),
        ),
    }
}

// Cache with a 1 hour lifespan, using a fixed key since there's no varying input
#[cached(
    type = "TimedCache<String, (StatusCode, Json<JitoStakeOverTimeResponse>)>",
    create = "{ TimedCache::with_lifespan_and_capacity(3600, 100) }",
    key = "String",
    convert = r#"{ "running-jito-stake-all-time".to_string() }"#
)]
pub async fn jito_stake_over_time_ratio_cacheable_wrapper(
    resolver: Extension<QueryResolver>,
) -> (StatusCode, Json<JitoStakeOverTimeResponse>) {
    match resolver.get_jito_stake_over_time_ratio().await {
        Ok(item) => (StatusCode::OK, Json(item)),
        Err(_) => (
            StatusCode::INTERNAL_SERVER_ERROR,
            Json(JitoStakeOverTimeResponse::default()),
        ),
    }
}

// Cache with 60 second lifespan
// If no request body, uses cache string "validators-", which stores most recent epoch results.
#[cached(
    type = "TimedCache<String, (StatusCode, Json<ValidatorsResponse>)>",
    create = "{ TimedCache::with_lifespan_and_capacity(60, 1000) }",
    key = "String",
    convert = r#"{ format!("validators-{}", req.as_ref().map(|s| s.to_string()).unwrap_or_default()) }"#
)]
pub async fn validators_cacheable_wrapper(
    resolver: Extension<QueryResolver>,
    req: Option<ValidatorsRequest>,
) -> (StatusCode, Json<ValidatorsResponse>) {
    if let Ok(res) = resolver.get_validators(&req).await {
        (StatusCode::OK, Json(res))
    } else {
        (
            StatusCode::INTERNAL_SERVER_ERROR,
            Json(ValidatorsResponse::default()),
        )
    }
}

#[cached(
    type = "TimedCache<String, (StatusCode, Json<ValidatorsResponse>)>",
    create = "{ TimedCache::with_lifespan_and_capacity(60, 1000) }",
    key = "String",
    convert = r#"{ format!("jitosol-validators-{}", req.as_ref().map(|s| s.to_string()).unwrap_or_default()) }"#
)]
pub async fn jitosol_validators_cacheable_wrapper(
    resolver: Extension<QueryResolver>,
    req: Option<ValidatorsRequest>,
) -> (StatusCode, Json<ValidatorsResponse>) {
    if let Ok(res) = resolver.get_jitosol_validators(&req).await {
        (StatusCode::OK, Json(res))
    } else {
        (
            StatusCode::INTERNAL_SERVER_ERROR,
            Json(ValidatorsResponse::default()),
        )
    }
}

#[cached(
    type = "TimedCache<String, (StatusCode, Json<Vec<ValidatorByVoteAccountResponse>>)>",
    create = "{ TimedCache::with_lifespan_and_capacity(60, 1000) }",
    key = "String",
    convert = r#"{ format!("validator-by-vote-account-{}", vote_account).to_string() }"#
)]
pub async fn validator_by_vote_account_cacheable_wrapper(
    vote_account: &String,
    resolver: Extension<QueryResolver>,
) -> (StatusCode, Json<Vec<ValidatorByVoteAccountResponse>>) {
    if let Ok(res) = resolver.get_validator(vote_account).await {
        (StatusCode::OK, Json(res))
    } else {
        (StatusCode::INTERNAL_SERVER_ERROR, Json(vec![]))
    }
}

#[cached(
    type = "TimedCache<String, (StatusCode, Json<MevRewards>)>",
    create = "{ TimedCache::with_lifespan_and_capacity(60, 1000) }",
    key = "String",
    convert = r#"{ format!("mev-rewards-{}", req.as_ref().map(|s| s.to_string()).unwrap_or_default()) }"#
)]
pub async fn mev_rewards_cacheable_wrapper(
    resolver: Extension<QueryResolver>,
    req: Option<MevRewardsRequest>,
) -> (StatusCode, Json<MevRewards>) {
    if let Ok(res) = resolver.get_mev_rewards(&req).await {
        (StatusCode::OK, Json(res))
    } else {
        (
            StatusCode::INTERNAL_SERVER_ERROR,
            Json(MevRewards::default()),
        )
    }
}

#[cached(
    type = "TimedCache<String, (StatusCode, Json<Vec<Row>>)>",
    create = "{ TimedCache::with_lifespan_and_capacity(3600, 10) }",
    key = "String",
    convert = r#"{ "daily-mev-rewards".to_string() }"#
)]
pub async fn daily_mev_rewards_cacheable_wrapper() -> (StatusCode, Json<Vec<Row>>) {
    let dune_api_key = std::env::var("DUNE_API_KEY").unwrap_or_default();
    if let Ok(res) = get_daily_mev_rewards(&dune_api_key).await {
        (StatusCode::OK, Json(res))
    } else {
        (StatusCode::INTERNAL_SERVER_ERROR, Json(vec![]))
    }
}

#[cached(
    type = "TimedCache<String, (StatusCode, Json<StewardEventsResponse>)>",
    create = "{ TimedCache::with_lifespan_and_capacity(60, 1000) }",
    key = "String",
    convert = r#"{ format!("steward-events-{}", req.to_string()) }"#
)]
pub async fn steward_events_cacheable_wrapper(
    resolver: Extension<QueryResolver>,
    req: StewardEventsRequest,
) -> (StatusCode, Json<StewardEventsResponse>) {
    let offset = match (req.page, req.limit) {
        (Some(page), Some(limit)) => Some((page - 1) * limit),
        _ => None,
    };
    match resolver
        .get_steward_events(
            req.event_type,
            req.vote_account,
            req.epoch,
            offset,
            req.limit,
        )
        .await
    {
        Ok(res) => (StatusCode::OK, Json(StewardEventsResponse { events: res })),
        Err(e) => {
            error!("Error fetching steward events: {e:?}");
            (
                StatusCode::INTERNAL_SERVER_ERROR,
                Json(StewardEventsResponse { events: vec![] }),
            )
        }
    }
}

#[cached(
    type = "TimedCache<String, (StatusCode, Json<ValidatorRewardsResponse>)>",
    create = "{ TimedCache::with_lifespan_and_capacity(60, 1000) }",
    key = "String",
    convert = r#"{ format!("validator-rewards-{}", req.to_string()) }"#
)]
pub async fn validator_rewards_cacheable_wrapper(
    resolver: Extension<QueryResolver>,
    req: ValidatorRewardsRequest,
) -> (StatusCode, Json<ValidatorRewardsResponse>) {
    match resolver
        .get_validator_rewards(
            req.vote_account,
            req.epoch,
            req.page,
            req.limit.map(|l| l as i64),
            req.sort_order,
        )
        .await
    {
        Ok(res) => (StatusCode::OK, Json(res)),
        Err(e) => {
            error!("Error fetching validator rewards: {e:?}");
            (
                StatusCode::INTERNAL_SERVER_ERROR,
                Json(ValidatorRewardsResponse::default()),
            )
        }
    }
}

#[cached(
    type = "TimedCache<String, (StatusCode, Json<StakerRewardsResponse>)>",
    create = "{ TimedCache::with_lifespan_and_capacity(60, 1000) }",
    key = "String",
    convert = r#"{ format!("staker-rewards-{}", req.to_string()) }"#
)]
pub async fn staker_rewards_cacheable_wrapper(
    resolver: Extension<QueryResolver>,
    req: StakerRewardsRequest,
) -> (StatusCode, Json<StakerRewardsResponse>) {
    match resolver
        .get_staker_rewards(
            req.stake_authority,
            req.validator_vote_account,
            req.epoch,
            req.page,
            req.limit.map(|l| l as i64),
            req.sort_order,
        )
        .await
    {
        Ok(res) => (StatusCode::OK, Json(res)),
        Err(e) => {
            error!("Error fetching staker rewards: {e:?}");
            (
                StatusCode::INTERNAL_SERVER_ERROR,
                Json(StakerRewardsResponse::default()),
            )
        }
    }
}

#[cached(
    type = "TimedCache<String, (StatusCode, Json<JitoSolRatioResponse>)>",
    create = "{ TimedCache::with_lifespan_and_capacity(60, 1000) }",
    key = "String",
    convert = r#"{ format!("jitosol-ratio-{}", req.as_ref().map(|s| s.to_string()).unwrap_or_default()) }"#
)]
pub async fn jitosol_ratio_cacheable_wrapper(
    resolver: Extension<QueryResolver>,
    req: Option<JitoSolRatioRequest>,
) -> (StatusCode, Json<JitoSolRatioResponse>) {
    if let Ok(res) = resolver.get_jitosol_ratio(&req).await {
        (StatusCode::OK, Json(res))
    } else {
        (
            StatusCode::INTERNAL_SERVER_ERROR,
            Json(JitoSolRatioResponse::default()),
        )
    }
}

#[cached(
    type = "TimedCache<String, (StatusCode, Json<ValidatorHistoryResponse>)>",
    create = "{ TimedCache::with_lifespan_and_capacity(60, 1000) }",
    key = "String",
    convert = r#"{ format!("validator-history-{}-{}", vote_account, epoch.epoch.as_ref().map(|e| e.to_string()).unwrap_or(0.to_string())) }"#
)]
pub async fn get_validator_histories_wrapper(
    resolver: Extension<QueryResolver>,
    vote_account: String,
    epoch: EpochQuery,
) -> (StatusCode, Json<ValidatorHistoryResponse>) {
    if let Ok(res) = resolver.get_validator_histories(vote_account, epoch).await {
        (StatusCode::OK, Json(res))
    } else {
        (
            StatusCode::INTERNAL_SERVER_ERROR,
            Json(ValidatorHistoryResponse::default()),
        )
    }
}

#[cached(
    type = "TimedCache<String, (StatusCode, Json<BamEpochMetricsResponse>)>",
    create = "{ TimedCache::with_lifespan_and_capacity(60, 1000) }",
    key = "String",
    convert = r#"{ format!("bam-epoch-metrics-{}", epoch.to_string()) }"#
)]
pub async fn get_bam_epoch_metrics_wrapper(
    resolver: Extension<QueryResolver>,
    epoch: u64,
) -> (StatusCode, Json<BamEpochMetricsResponse>) {
    if let Ok(res) = resolver.get_bam_epoch_metrics(epoch).await {
        (StatusCode::OK, Json(res))
    } else {
        (
            StatusCode::INTERNAL_SERVER_ERROR,
            Json(BamEpochMetricsResponse::default()),
        )
    }
}

#[cached(
    type = "TimedCache<String, (StatusCode, Json<BamValidatorsResponse>)>",
    create = "{ TimedCache::with_lifespan_and_capacity(60, 1000) }",
    key = "String",
    convert = r#"{ format!("bam-validators-{}", epoch.to_string()) }"#
)]
pub async fn get_bam_validators_wrapper(
    resolver: Extension<QueryResolver>,
    epoch: u64,
) -> (StatusCode, Json<BamValidatorsResponse>) {
    if let Ok(res) = resolver.get_bam_validators(epoch).await {
        (StatusCode::OK, Json(res))
    } else {
        (
            StatusCode::INTERNAL_SERVER_ERROR,
            Json(BamValidatorsResponse::default()),
        )
    }
}

#[cached(
    type = "TimedCache<String, Vec<PreferredWithdraw>>",
    create = "{ TimedCache::with_lifespan_and_capacity(10, 100) }",
    key = "String",
    convert = r#"{ format!("preferred-withdraw-{}", min_stake_threshold) }"#,
    result = true
)]
async fn get_preferred_withdraw_cached(
    resolver: Extension<QueryResolver>,
    min_stake_threshold: u64,
) -> Result<Vec<PreferredWithdraw>> {
    resolver
        .get_preferred_withdraw_validator_list(min_stake_threshold)
        .await
}

pub async fn preferred_withdraw_validator_list_cacheable_wrapper(
    resolver: Extension<QueryResolver>,
    req: PreferredWithdrawRequest,
) -> (StatusCode, Json<Vec<PreferredWithdraw>>) {
    // Get cached result
    let min_stake_threshold = req.min_stake_threshold * LAMPORTS_PER_SOL;
    let list_result = get_preferred_withdraw_cached(resolver, min_stake_threshold).await;
    let list = match list_result {
        Ok(validators) => validators,
        Err(_) => return (StatusCode::INTERNAL_SERVER_ERROR, Json(vec![])),
    };

    // Apply size limit
    let mut list = list
        .into_iter()
        .take(req.limit as usize)
        .collect::<Vec<_>>();

    // Apply randomization
    if req.randomized {
        use rand::seq::SliceRandom;
        use rand::thread_rng;
        let mut rng = thread_rng();
        list.shuffle(&mut rng);
    }

    (StatusCode::OK, Json(list))
}

#[cached(
    type = "TimedCache<String, (StatusCode, Json<Vec<BamDelegationBlacklistEntry>>)>",
    create = "{ TimedCache::with_lifespan_and_capacity(60, 1000) }",
    key = "String",
    convert = r#"{ format!("bam-delegation-blacklist") }"#
)]
pub async fn get_bam_delegation_blacklist_wrapper(
    resolver: Extension<QueryResolver>,
) -> (StatusCode, Json<Vec<BamDelegationBlacklistEntry>>) {
    if let Ok(res) = resolver.get_bam_delegation_blacklist().await {
        (StatusCode::OK, Json(res))
    } else {
        (StatusCode::INTERNAL_SERVER_ERROR, Json(vec![]))
    }
}

impl QueryResolver {
    pub fn new(
        database: &Database,
        rpc_client_url: String,
        cluster: Cluster,
        steward_config: Pubkey,
    ) -> Self {
        let client = RpcClient::new(rpc_client_url);

        Self {
            stake_pool_store: StakePoolStatsStore::new(
                database.collection(StakePoolStatsStore::COLLECTION),
            ),
            validator_store: ValidatorStore::new(database.collection(ValidatorStore::COLLECTION)),
            validator_rewards_store: ValidatorRewardsStore::new(
                database.collection(ValidatorRewardsStore::COLLECTION),
            ),
            staker_rewards_store: StakerRewardsStore::new(
                database.collection(StakerRewardsStore::COLLECTION),
            ),
            steward_events_store: StewardEventsStore::new(
                database.collection(StewardEventsStore::COLLECTION),
            ),
<<<<<<< HEAD
            bam_epoch_metrics_store: BamEpochMetricsStore::new(
                database.collection(BamEpochMetricsStore::COLLECTION),
            ),
            bam_validators_store: BamValidatorStore::new(
                database.collection(BamValidatorStore::COLLECTION),
=======
            bam_delegation_blacklist_store: BamDelegationBlacklistStore::new(
                database.collection(BamDelegationBlacklistStore::COLLECTION),
>>>>>>> f03f8eed
            ),
            rpc_client: Arc::new(client),
            cluster,
            steward_config,
        }
    }

    pub async fn get_stake_pool_stats(
        &self,
        req: &GetStakePoolStatsRequest,
    ) -> Result<GetStakePoolStatsResponse> {
        let start = round_to_hour(req.range_filter.start);
        let end = round_to_hour(req.range_filter.end);
        let docs = self.stake_pool_store.aggregate(start, end).await?;

        let mut resp = GetStakePoolStatsResponse::default();
        for doc in docs.iter() {
            resp.apy.push(F64DataPoint {
                data: doc.apy,
                date: doc.timestamp,
            });
            resp.tvl.push(I64DataPoint {
                data: doc.total_solana_lamports as i64,
                date: doc.timestamp,
            });
            resp.mev_rewards.push(I64DataPoint {
                data: doc.mev_rewards as i64,
                date: doc.timestamp,
            });
            resp.num_validators.push(I64DataPoint {
                data: doc.num_validators as i64,
                date: doc.timestamp,
            });
            resp.supply.push(F64DataPoint {
                data: doc.total_pool_lamports as f64 / LAMPORTS_PER_SOL as f64,
                date: doc.timestamp,
            })
        }
        resp.aggregated_mev_rewards = aggregate_mev_rewards(docs.as_slice()) as i64;

        Ok(resp)
    }

    pub async fn get_mev_commission_average_over_time(
        &self,
    ) -> Result<AverageMevCommissionOverTimeResponse> {
        let average_mev_commission_over_time = self
            .validator_store
            .get_mev_commission_average_by_epoch()
            .await?;
        Ok(AverageMevCommissionOverTimeResponse {
            average_mev_commission_over_time,
        })
    }

    pub async fn get_jito_stake_over_time_ratio(&self) -> Result<JitoStakeOverTimeResponse> {
        let stake_ratio_over_time = self.validator_store.get_total_jito_stake_by_epoch().await?;
        Ok(JitoStakeOverTimeResponse {
            stake_ratio_over_time,
        })
    }

    pub async fn get_validators(
        &self,
        req: &Option<ValidatorsRequest>,
    ) -> Result<ValidatorsResponse> {
        let epoch = if let Some(request) = req {
            request.epoch
        } else {
            self.validator_store.get_highest_epoch().await?
        };

        let mev_rewards = self
            .validator_rewards_store
            .get_mev_rewards_per_validator(epoch)
            .await?;

        let validators = self.validator_store.find(epoch, true).await?;

        let response = ValidatorsResponse {
            validators: validators
                .into_iter()
                .map(|v| {
                    let mev_rewards = mev_rewards.get(&v.vote_account).unwrap_or(&0);

                    ValidatorEntry {
                        identity_account: v.identity_account,
                        active_stake: v.active_stake.unwrap_or(0),
                        vote_account: v.vote_account,
                        mev_commission_bps: if v.running_jito {
                            v.mev_commission_bps
                        } else {
                            None
                        },
                        mev_rewards: Some(*mev_rewards),
                        priority_fee_commission_bps: v.priority_fee_commission_bps,
                        priority_fee_rewards: v.priority_fee_revenue_lamports,
                        running_jito: v.running_jito,
                        running_bam: v.running_bam,
                        jito_directed_stake_target: v.jito_directed_stake_target,
                        jito_directed_stake_lamports: v.jito_directed_stake_lamports,
                        jito_sol_active_lamports: None,
                    }
                })
                .collect(),
        };

        Ok(response)
    }

    pub async fn get_jitosol_validators(
        &self,
        req: &Option<ValidatorsRequest>,
    ) -> Result<ValidatorsResponse> {
        let epoch = if let Some(request) = req {
            request.epoch
        } else {
            self.validator_store.get_highest_epoch().await?
        };

        let mev_rewards = self
            .validator_rewards_store
            .get_mev_rewards_per_validator(epoch)
            .await?;

        let jito_sol_validator_list_address = match self.cluster {
            Cluster::MainnetBeta => JITOSOL_VALIDATOR_LIST_MAINNET,
            Cluster::Testnet => JITOSOL_VALIDATOR_LIST_TESTNET,
            Cluster::Devnet => {
                return Err(QueryResolverError::InvalidRequest(
                    "Devnet is not supported yet".to_string(),
                ));
            }
        };
        let jitosol_validator_list = Pubkey::from_str(jito_sol_validator_list_address)
            .map_err(|e| QueryResolverError::CustomError(e.to_string()))?;

        // Get stake pool validator list
        let validator_list_account = self
            .rpc_client
            .get_account_data(&jitosol_validator_list)
            .await
            .map_err(|e| QueryResolverError::RpcError(e.to_string()))?;

        let validator_list =
            try_from_slice_unchecked::<ValidatorList>(validator_list_account.as_slice())
                .map_err(|e| QueryResolverError::CustomError(e.to_string()))?;

        let jitosol_validator_set = validator_list
            .validators
            .iter()
            .map(|v| v.vote_account_address.to_string())
            .collect::<HashSet<String>>();

        let validators = self
            .validator_store
            .find(epoch, false)
            .await?
            .into_iter()
            .filter(|v| jitosol_validator_set.contains(&v.vote_account))
            .collect::<Vec<_>>();

        let response = ValidatorsResponse {
            validators: validators
                .into_iter()
                .map(|v| {
                    let mev_rewards = mev_rewards.get(&v.vote_account).unwrap_or(&0);

                    ValidatorEntry {
                        identity_account: v.identity_account,
                        active_stake: v.active_stake.unwrap_or(0),
                        vote_account: v.vote_account,
                        mev_commission_bps: if v.running_jito {
                            v.mev_commission_bps
                        } else {
                            None
                        },
                        mev_rewards: Some(*mev_rewards),
                        priority_fee_commission_bps: v.priority_fee_commission_bps,
                        priority_fee_rewards: v.priority_fee_revenue_lamports,
                        running_jito: v.running_jito,
                        running_bam: v.running_bam,
                        jito_directed_stake_target: v.jito_directed_stake_target,
                        jito_directed_stake_lamports: v.jito_directed_stake_lamports,
                        jito_sol_active_lamports: Some(v.target_pool_active_lamports),
                    }
                })
                .collect(),
        };

        Ok(response)
    }

    pub async fn get_validator(
        &self,
        vote_account: &String,
    ) -> Result<Vec<ValidatorByVoteAccountResponse>> {
        let (mev_rewards, _) = self
            .validator_rewards_store
            .get_validator_rewards(Some(vote_account), None, None, None, None)
            .await?;

        let res = mev_rewards
            .into_iter()
            .map(|v| ValidatorByVoteAccountResponse {
                mev_commission_bps: v.mev_commission,
                mev_rewards: v.mev_revenue,
                priority_fee_commission_bps: v.priority_fee_commission.unwrap_or(0),
                priority_fee_rewards: v.priority_fee_revenue.unwrap_or(0),
                epoch: v.epoch,
            })
            .collect();

        Ok(res)
    }

    pub async fn get_mev_rewards(&self, req: &Option<MevRewardsRequest>) -> Result<MevRewards> {
        let highest_epoch = self.validator_rewards_store.get_highest_epoch().await?;

        let epoch = if let Some(request) = req {
            let epoch = request.epoch;
            if epoch > highest_epoch {
                return Err(QueryResolverError::InvalidRequest(format!(
                    "epoch {epoch} is higher than highest epoch {highest_epoch}"
                )));
            }
            epoch
        } else {
            highest_epoch
        };

        let total_network_mev_lamports = self
            .validator_rewards_store
            .get_mev_rewards_sum(epoch)
            .await?;
        let jito_stake_weight_lamports = self.validator_store.get_total_stake(epoch).await?;
        let mev_reward_per_lamport = if jito_stake_weight_lamports == 0 {
            0.0
        } else {
            total_network_mev_lamports as f64 / jito_stake_weight_lamports as f64
        };

        Ok(MevRewards {
            epoch,
            total_network_mev_lamports,
            jito_stake_weight_lamports,
            mev_reward_per_lamport,
        })
    }

    pub async fn get_staker_rewards(
        &self,
        stake_authority: Option<String>,
        validator_vote_account: Option<String>,
        epoch: Option<u64>,
        page: Option<u32>,
        limit: Option<i64>,
        sort_order: Option<String>,
    ) -> Result<StakerRewardsResponse> {
        let skip = (page.unwrap_or(1) - 1) * (limit.unwrap_or(100) as u32);
        let limit = limit.unwrap_or(100);
        let sort_order = sort_order.map(|s| match s.to_lowercase().as_str() {
            "asc" => SortOrder::Asc,
            _ => SortOrder::Desc,
        });
        let (staker_rewards, total_count) = self
            .staker_rewards_store
            .get_staker_rewards(
                stake_authority.as_deref(),
                validator_vote_account.as_deref(),
                epoch,
                Some(skip as u64),
                Some(limit),
                sort_order,
            )
            .await?;

        let rewards = staker_rewards
            .into_iter()
            .map(|r| StakerRewards {
                claimant: r.claimant,
                stake_authority: r.stake_authority,
                withdraw_authority: r.withdraw_authority,
                validator_vote_account: r.validator_vote_account,
                claim_status_account: r.claim_status_account,
                priority_fee_claim_status_account: r.priority_fee_claim_status_account,
                epoch: r.epoch,
                amount: r.amount,
                priority_fee_amount: r.priority_fee_amount,
            })
            .collect();

        Ok(StakerRewardsResponse {
            rewards,
            total_count,
        })
    }

    pub async fn get_validator_rewards(
        &self,
        vote_account: Option<String>,
        epoch: Option<u64>,
        page: Option<u32>,
        limit: Option<i64>,
        sort_order: Option<String>,
    ) -> Result<ValidatorRewardsResponse> {
        let skip = (page.unwrap_or(1) - 1) * (limit.unwrap_or(100) as u32);
        let limit = limit.unwrap_or(100);

        let sort_order = sort_order.map(|s| match s.to_lowercase().as_str() {
            "asc" => SortOrder::Asc,
            _ => SortOrder::Desc,
        });

        let (validator_rewards, total_count) = self
            .validator_rewards_store
            .get_validator_rewards(
                vote_account.as_ref(),
                epoch,
                Some(skip as u64),
                Some(limit),
                sort_order,
            )
            .await?;

        let rewards = validator_rewards
            .into_iter()
            .map(|r| ValidatorRewards {
                vote_account: r.vote_account,
                mev_revenue: r.mev_revenue,
                mev_commission: r.mev_commission,
                num_stakers: r.num_stakers,
                epoch: r.epoch,
                claim_status_account: r.claim_status_account,
                priority_fee_commission: r.priority_fee_commission,
                priority_fee_revenue: r.priority_fee_revenue.unwrap_or(0),
            })
            .collect();

        Ok(ValidatorRewardsResponse {
            rewards,
            total_count,
        })
    }

    pub async fn get_steward_events(
        &self,
        event_type: Option<String>,
        vote_account: Option<String>,
        epoch: Option<u64>,
        page: Option<u32>,
        limit: Option<u32>,
    ) -> Result<Vec<StewardEvent>> {
        let limit = limit.unwrap_or(100);
        let page = page.unwrap_or(1);
        let offset = (page - 1) * limit;

        let events = self
            .steward_events_store
            .find_steward_events(event_type, vote_account, epoch, limit as i64, offset as u64)
            .await?;

        Ok(events.into_iter().map(|event| event.into()).collect())
    }

    pub async fn get_jitosol_ratio(
        &self,
        req: &Option<JitoSolRatioRequest>,
    ) -> Result<JitoSolRatioResponse> {
        let range_filter = req
            .as_ref()
            .map(|r| r.range_filter.clone())
            .unwrap_or_default();

        let start = round_to_hour(range_filter.start);
        let end = round_to_hour(range_filter.end);

        let docs = self.stake_pool_store.aggregate(start, end).await?;

        if docs.is_empty() {
            return Ok(JitoSolRatioResponse::default());
        }

        let mut ratios = Vec::new();

        for doc in docs.iter() {
            if doc.total_pool_lamports > 0 {
                let ratio = doc.total_solana_lamports as f64 / doc.total_pool_lamports as f64;
                ratios.push(F64DataPoint {
                    data: ratio,
                    date: doc.timestamp,
                });
            } else {
                warn!(
                    "Skipping ratio calculation for timestamp {} due to zero pool lamports",
                    doc.timestamp
                );
            }
        }

        // Sort ratios in chronological order -- oldest first
        ratios.sort_by(|a, b| a.date.cmp(&b.date));

        Ok(JitoSolRatioResponse { ratios })
    }

    /// Retrieves the history of a specific validator, based on the provided vote account and optional epoch filter.
    ///
    /// # Returns
    ///
    /// - `Ok(Json(history))`: A JSON response containing the validator history information. If the epoch filter is provided, it only returns the history for the specified epoch.
    ///
    /// # Example
    ///
    /// This endpoint can be used to fetch the history of a validator's performance over time, either for a specific epoch or for all recorded epochs:
    ///
    /// ```
    /// GET /validator_history/{vote_account}?epoch=800
    /// ```
    /// This request retrieves the history for the specified vote account, filtered by epoch 800.
    pub async fn get_validator_histories(
        &self,
        vote_account: String,
        epoch_query: EpochQuery,
    ) -> Result<ValidatorHistoryResponse> {
        let vote_account = Pubkey::from_str(&vote_account)
            .map_err(|e| QueryResolverError::CustomError(e.to_string()))?;
        let history_account =
            get_validator_history_address(&vote_account, &validator_history::id());
        let account = self
            .rpc_client
            .get_account(&history_account)
            .await
            .map_err(|e| QueryResolverError::RpcError(e.to_string()))?;
        let validator_history = ValidatorHistory::try_deserialize(&mut account.data.as_slice())
            .map_err(|e| {
                error!("error deserializing ValidatorHistory: {:?}", e);
                QueryResolverError::ValidatorHistoryError(
                    "Error parsing ValidatorHistory".to_string(),
                )
            })?;

        let history_entries: Vec<ValidatorHistoryEntryResponse> = match epoch_query.epoch {
            Some(epoch) => validator_history
                .history
                .arr
                .iter()
                .filter_map(|entry| {
                    if epoch == entry.epoch {
                        Some(ValidatorHistoryEntryResponse::from_validator_history_entry(
                            entry,
                        ))
                    } else {
                        None
                    }
                })
                .collect(),
            None => validator_history
                .history
                .arr
                .iter()
                .map(ValidatorHistoryEntryResponse::from_validator_history_entry)
                .filter(|history| history.epoch.ne(&u16::MAX))
                .collect(),
        };

        let history =
            ValidatorHistoryResponse::from_validator_history(validator_history, history_entries);

        Ok(history)
    }

    /// Retrieves the bam epoch metrics, based on the provided epoch filter.
    ///
    /// # Example
    ///
    /// This endpoint can be used to fetch the bam metric for a specific epoch:
    ///
    /// ```ignore
    /// GET /bam_epoch_metrics?epoch=800
    /// ```
    /// This request retrieves the BAM epoch metrics for epoch 800.
    pub async fn get_bam_epoch_metrics(&self, epoch: u64) -> Result<BamEpochMetricsResponse> {
        let bam_epoch_metrics = self.bam_epoch_metrics_store.find_by_epoch(epoch).await?;

        Ok(BamEpochMetricsResponse { bam_epoch_metrics })
    }

    /// Retrieves the bam validators, based on the provided epoch filter.
    ///
    /// # Example
    ///
    /// This endpoint can be used to fetch the bam validators for a specific epoch:
    ///
    /// ```ignore
    /// GET /bam_validators?epoch=800
    /// ```
    /// This request retrieves the BAM validators for epoch 800.
    pub async fn get_bam_validators(&self, epoch: u64) -> Result<BamValidatorsResponse> {
        let bam_validators = self.bam_validators_store.find(epoch).await?;

        Ok(BamValidatorsResponse { bam_validators })
    }

    pub async fn get_preferred_withdraw_validator_list(
        &self,
        min_stake_threshold: u64,
    ) -> Result<Vec<PreferredWithdraw>> {
        let min_retained_balance: u64 = 1_000 * LAMPORTS_PER_SOL;

        // Get all steward accounts
        let all_steward_accounts =
            get_all_steward_accounts(&self.rpc_client, &jito_steward::ID, &self.steward_config)
                .await?;
        let steward_state = &all_steward_accounts.state_account.state;
        let validator_list = &all_steward_accounts.validator_list_account;

        // Collect validators with their scores and available stake
        let mut preferred_withdraw_list: Vec<PreferredWithdraw> = Vec::new();

        // Iterate through sorted raw indices in reverse order to get validators with lowest scores first
        for i in (0..steward_state.num_pool_validators as usize).rev() {
            // Get the validator index from sorted indices
            let validator_index = steward_state.sorted_raw_score_indices[i] as usize;

            // Skip if this is a sentinel value (indicates no validator)
            if validator_index >= MAX_VALIDATORS {
                continue;
            }

            // Get validator info from the list
            let validator_stake_info = &validator_list.validators[validator_index];
            let active_stake: u64 = validator_stake_info.active_stake_lamports.into();
            let vote_account = validator_stake_info.vote_account_address;

            // Skip if validator is not active
            if validator_stake_info.status != spl_stake_pool::state::StakeStatus::Active.into() {
                continue;
            }

            // Check if validator has enough stake above the threshold + minimum retained balance
            // We need at least min_stake_threshold total, and must be able to withdraw while leaving min_retained_balance
            if active_stake <= (min_stake_threshold + min_retained_balance) {
                continue;
            }

            // Calculate withdrawable amount (active stake minus minimum retained balance)
            let withdrawable_amount = active_stake.saturating_sub(min_retained_balance);

            // Get the validator's canonical stake account
            let validator_seed_suffix: Option<std::num::NonZeroU32> = {
                let suffix_value: u32 = validator_stake_info.validator_seed_suffix.into();
                std::num::NonZeroU32::new(suffix_value)
            };
            let (stake_account, _) = find_stake_program_address(
                &spl_stake_pool::id(),
                &vote_account,
                &all_steward_accounts.stake_pool_address,
                validator_seed_suffix,
            );

            // Push validator to list
            preferred_withdraw_list.push(PreferredWithdraw {
                rank: i as u16,
                vote_account: vote_account.to_string(),
                withdrawable_lamports: withdrawable_amount,
                stake_account: stake_account.to_string(),
            });
        }

        Ok(preferred_withdraw_list)
    }

    /// Retrieves the blacklist for bam delegation
    pub async fn get_bam_delegation_blacklist(&self) -> Result<Vec<BamDelegationBlacklistEntry>> {
        let entries = self.bam_delegation_blacklist_store.find().await?;
        Ok(entries)
    }
}

#[derive(Serialize, Deserialize, Debug, Default)]
pub struct ApiResponse {
    result: ResultPayload,
}

#[derive(Serialize, Deserialize, Debug, Default)]
struct ResultPayload {
    rows: Vec<Row>,
}

#[derive(Serialize, Deserialize, Debug, Default, Clone)]
pub struct Row {
    day: String,
    count_mev_tips: i64,
    jito_tips: f64,
    tippers: i64,
    validator_tips: f64,
}

pub async fn get_daily_mev_rewards(dune_api_key: &str) -> Result<Vec<Row>> {
    let client = reqwest::Client::new();

    let body = client
        .get("https://api.dune.com/api/v1/query/3715528/results?limit=2000")
        .header("X-Dune-API-Key", dune_api_key)
        .send()
        .await?;
    let json: ApiResponse = body.json().await?;
    Ok(json.result.rows)
}<|MERGE_RESOLUTION|>--- conflicted
+++ resolved
@@ -11,12 +11,9 @@
 use kobe_core::{
     constants::{JITOSOL_VALIDATOR_LIST_MAINNET, JITOSOL_VALIDATOR_LIST_TESTNET},
     db_models::{
-<<<<<<< HEAD
         bam_epoch_metrics::BamEpochMetricsStore,
         bam_validators::BamValidatorStore,
-=======
         bam_delegation_blacklist::{BamDelegationBlacklistEntry, BamDelegationBlacklistStore},
->>>>>>> f03f8eed
         mev_rewards::{StakerRewardsStore, ValidatorRewardsStore},
         stake_pool_stats::{StakePoolStats, StakePoolStatsStore},
         steward_events::StewardEventsStore,
@@ -68,16 +65,14 @@
     staker_rewards_store: StakerRewardsStore,
     steward_events_store: StewardEventsStore,
 
-<<<<<<< HEAD
     /// BAM epoch metrics store
     bam_epoch_metrics_store: BamEpochMetricsStore,
 
     /// BAM validators store
     bam_validators_store: BamValidatorStore,
-=======
+    
     /// BAM Delegation Blacklist Store
     bam_delegation_blacklist_store: BamDelegationBlacklistStore,
->>>>>>> f03f8eed
 
     /// RPC Client URL
     rpc_client: Arc<RpcClient>,
@@ -520,16 +515,14 @@
             steward_events_store: StewardEventsStore::new(
                 database.collection(StewardEventsStore::COLLECTION),
             ),
-<<<<<<< HEAD
             bam_epoch_metrics_store: BamEpochMetricsStore::new(
                 database.collection(BamEpochMetricsStore::COLLECTION),
             ),
             bam_validators_store: BamValidatorStore::new(
                 database.collection(BamValidatorStore::COLLECTION),
-=======
+            ),
             bam_delegation_blacklist_store: BamDelegationBlacklistStore::new(
                 database.collection(BamDelegationBlacklistStore::COLLECTION),
->>>>>>> f03f8eed
             ),
             rpc_client: Arc::new(client),
             cluster,
