--- conflicted
+++ resolved
@@ -61,13 +61,10 @@
     validator_rewards_store: ValidatorRewardsStore,
     staker_rewards_store: StakerRewardsStore,
     steward_events_store: StewardEventsStore,
-<<<<<<< HEAD
 
     /// BAM epoch metric store
     bam_epoch_metric_store: BamEpochMetricStore,
 
-=======
->>>>>>> 0989d8ac
     /// RPC Client URL
     rpc_client: Arc<RpcClient>,
     /// Solana Cluster
@@ -386,7 +383,6 @@
 }
 
 #[cached(
-<<<<<<< HEAD
     type = "TimedCache<String, (StatusCode, Json<BamEpochMetricResponse>)>",
     create = "{ TimedCache::with_lifespan_and_capacity(60, 1000) }",
     key = "String",
@@ -404,7 +400,9 @@
             Json(BamEpochMetricResponse::default()),
         )
     }
-=======
+}
+
+#[cached(
     type = "TimedCache<String, Vec<PreferredWithdraw>>",
     create = "{ TimedCache::with_lifespan_and_capacity(10, 100) }",
     key = "String",
@@ -447,7 +445,6 @@
     }
 
     (StatusCode::OK, Json(list))
->>>>>>> 0989d8ac
 }
 
 impl QueryResolver {
@@ -947,7 +944,6 @@
         Ok(history)
     }
 
-<<<<<<< HEAD
     /// Retrieves the bam epoch metric, based on the provided epoch filter.
     ///
     /// # Example
@@ -962,7 +958,8 @@
         let bam_epoch_metric = self.bam_epoch_metric_store.find_by_epoch(epoch).await?;
 
         Ok(BamEpochMetricResponse { bam_epoch_metric })
-=======
+    }
+    
     pub async fn get_preferred_withdraw_validator_list(
         &self,
         min_stake_threshold: u64,
@@ -1030,7 +1027,6 @@
         }
 
         Ok(preferred_withdraw_list)
->>>>>>> 0989d8ac
     }
 }
 
