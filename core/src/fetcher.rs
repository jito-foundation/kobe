--- conflicted
+++ resolved
@@ -1,11 +1,7 @@
-<<<<<<< HEAD
-use std::{collections::HashMap, str::FromStr, sync::Arc};
-=======
 use std::{
     collections::{HashMap, HashSet},
-    str::FromStr,
+    str::FromStr, sync::Arc
 };
->>>>>>> abaddf9b
 
 use anchor_lang::AccountDeserialize;
 use jito_priority_fee_distribution::state::PriorityFeeDistributionAccount;
@@ -118,12 +114,8 @@
 /// - Otherwise: fall back to client_type check from validator history
 pub async fn fetch_chain_data(
     validators: &[ValidatorsAppResponseEntry],
-<<<<<<< HEAD
+    bam_validator_set: HashSet<String>,
     rpc_client: Arc<RpcClient>,
-=======
-    bam_validator_set: HashSet<String>,
-    rpc_client: &RpcClient,
->>>>>>> abaddf9b
     cluster: &Cluster,
     epoch: u64,
     validator_list_pubkey: &Pubkey,
